# GitHub Actions workflow for mmtwfs testing and continuous integration.
#
# This file performs testing using tox and tox.ini to define and configure the test environments.

name: Python Tests

on: [push, pull_request]

jobs:

  matrix_tests:
    runs-on: ${{ matrix.os }}
    if: "!contains(github.event.head_commit.message, '[ci skip]')"
    strategy:
      matrix:
        os: [ubuntu-latest]
<<<<<<< HEAD
        python-ver: [8]
        tox-env: [cov, alldeps]
=======
        python-ver: [8, 9]
        tox-env: [cov, alldeps, astropydev, numpydev]
>>>>>>> b1b008b2
    steps:
    - uses: actions/checkout@v1
    - name: Set up python 3.${{ matrix.python-ver }} with tox environment ${{ matrix.tox-env }} on ${{ matrix.os }}
      uses: actions/setup-python@v1
      with:
        python-version: 3.${{ matrix.python-ver }}
    - name: Install base dependencies
      run: |
        python -m pip install --upgrade pip
        python -m pip install numpy tox
    - name: Test with tox
      run: |
        tox -e py3${{ matrix.python-ver }}-${{ matrix.tox-env }}
    - name: Upload coverage to codecov
      if: matrix.tox-env == 'cov' && matrix.python-ver == '8'
      uses: codecov/codecov-action@v1
      with:
        token: ${{ secrets.CODECOV }}
        file: ./coverage.xml
        fail_ci_if_error: true

  doc_test:
    runs-on: ubuntu-latest
    if: "!contains(github.event.head_commit.message, '[ci skip]')"
    steps:
    - uses: actions/checkout@v1
    - name: Set up Python to test links in docs with sphinx
      uses: actions/setup-python@v1
      with:
        python-version: 3.9
    - name: Install base dependencies
      run: |
        python -m pip install --upgrade pip
        python -m pip install tox
    - name: Build and check docs using tox
      run: |
        tox -e linkcheck

  build_docs:
    runs-on: ubuntu-latest
    if: "!contains(github.event.head_commit.message, '[ci skip]')"
    steps:
    - uses: actions/checkout@v2
    - name: Set up Python to build docs with sphinx
      uses: actions/setup-python@v2
      with:
        python-version: 3.8
    - name: Install base dependencies
      run: |
        python -m pip install --upgrade pip
        python -m pip install tox
    - name: Build docs using tox
      run: |
        tox -e build_docs

  codestyle:
    runs-on: ubuntu-latest
    if: "!contains(github.event.head_commit.message, '[ci skip]')"
    steps:
    - uses: actions/checkout@v1
    - name: Python codestyle check
      uses: actions/setup-python@v1
      with:
        python-version: 3.9
    - name: Install base dependencies
      run: |
        python -m pip install --upgrade pip
        python -m pip install tox
    - name: Check codestyle using tox
      run: |
        tox -e codestyle<|MERGE_RESOLUTION|>--- conflicted
+++ resolved
@@ -14,13 +14,8 @@
     strategy:
       matrix:
         os: [ubuntu-latest]
-<<<<<<< HEAD
-        python-ver: [8]
-        tox-env: [cov, alldeps]
-=======
         python-ver: [8, 9]
         tox-env: [cov, alldeps, astropydev, numpydev]
->>>>>>> b1b008b2
     steps:
     - uses: actions/checkout@v1
     - name: Set up python 3.${{ matrix.python-ver }} with tox environment ${{ matrix.tox-env }} on ${{ matrix.os }}
@@ -47,7 +42,7 @@
     if: "!contains(github.event.head_commit.message, '[ci skip]')"
     steps:
     - uses: actions/checkout@v1
-    - name: Set up Python to test links in docs with sphinx
+    - name: Set up Python to build docs with sphinx
       uses: actions/setup-python@v1
       with:
         python-version: 3.9
@@ -57,24 +52,8 @@
         python -m pip install tox
     - name: Build and check docs using tox
       run: |
+        tox -e build_docs
         tox -e linkcheck
-
-  build_docs:
-    runs-on: ubuntu-latest
-    if: "!contains(github.event.head_commit.message, '[ci skip]')"
-    steps:
-    - uses: actions/checkout@v2
-    - name: Set up Python to build docs with sphinx
-      uses: actions/setup-python@v2
-      with:
-        python-version: 3.8
-    - name: Install base dependencies
-      run: |
-        python -m pip install --upgrade pip
-        python -m pip install tox
-    - name: Build docs using tox
-      run: |
-        tox -e build_docs
 
   codestyle:
     runs-on: ubuntu-latest
